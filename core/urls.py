--- conflicted
+++ resolved
@@ -322,9 +322,6 @@
                 ),
             ]
         ),
-<<<<<<< HEAD
-    ] + static(settings.STATIC_URL, document_root=settings.STATIC_ROOT)
-=======
     ),
 ]
 
@@ -333,5 +330,4 @@
         if isinstance(url, URLPattern):
             url.callback = mock.index
 else:
-    BASE.start()
->>>>>>> 6f604d52
+    BASE.start()
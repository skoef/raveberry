FROM raveberry/raveberry-dependencies

<<<<<<< HEAD
RUN pip install psycopg2 &&\
	pip install -U youtube-dl &&\
	pip install raveberry --no-deps --target /opt &&\
	pip install https://github.com/DarwinAwardWinner/rganalysis/archive/master.zip &&\
	ln -s /usr/lib/python3/dist-packages/audiotools /usr/local/lib/python3.7/site-packages/ && \
	rm -rf ~/.cache/pip

EXPOSE 9000

COPY docker/entrypoint.sh /entrypoint.sh
# disabled EmbedThumbnail in youtube
COPY core/musiq/youtube.py /opt/raveberry/core/musiq/youtube.py
# override some settings logic
COPY main/settings.py /opt/raveberry/main/settings.py
# enable serving static files from django
COPY core/urls.py /opt/raveberry/core/urls.py
COPY static /opt/raveberry/static

WORKDIR /opt/raveberry

=======
RUN pip install -U youtube-dl &&\
	rm -rf ~/.cache/pip

COPY . /opt/raveberry
COPY docker/entrypoint.sh /entrypoint.sh

WORKDIR /opt/raveberry

EXPOSE 9000

>>>>>>> 6f604d52
ENTRYPOINT ["/entrypoint.sh"]
CMD ["/usr/local/bin/daphne", "--bind", "0.0.0.0", "--port", "9000", "main.asgi:application"]<|MERGE_RESOLUTION|>--- conflicted
+++ resolved
@@ -1,27 +1,5 @@
 FROM raveberry/raveberry-dependencies
 
-<<<<<<< HEAD
-RUN pip install psycopg2 &&\
-	pip install -U youtube-dl &&\
-	pip install raveberry --no-deps --target /opt &&\
-	pip install https://github.com/DarwinAwardWinner/rganalysis/archive/master.zip &&\
-	ln -s /usr/lib/python3/dist-packages/audiotools /usr/local/lib/python3.7/site-packages/ && \
-	rm -rf ~/.cache/pip
-
-EXPOSE 9000
-
-COPY docker/entrypoint.sh /entrypoint.sh
-# disabled EmbedThumbnail in youtube
-COPY core/musiq/youtube.py /opt/raveberry/core/musiq/youtube.py
-# override some settings logic
-COPY main/settings.py /opt/raveberry/main/settings.py
-# enable serving static files from django
-COPY core/urls.py /opt/raveberry/core/urls.py
-COPY static /opt/raveberry/static
-
-WORKDIR /opt/raveberry
-
-=======
 RUN pip install -U youtube-dl &&\
 	rm -rf ~/.cache/pip
 
@@ -32,6 +10,5 @@
 
 EXPOSE 9000
 
->>>>>>> 6f604d52
 ENTRYPOINT ["/entrypoint.sh"]
 CMD ["/usr/local/bin/daphne", "--bind", "0.0.0.0", "--port", "9000", "main.asgi:application"]